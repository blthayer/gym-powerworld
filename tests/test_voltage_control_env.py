--- conflicted
+++ resolved
@@ -28,14 +28,12 @@
 # Case with 3 gens modeled as condensers:
 PWB_14_CONDENSERS = os.path.join(DIR_14, 'IEEE 14 bus condensers.pwb')
 
-<<<<<<< HEAD
+# Case with min and max MW limits on all 5 generators.
+PWB_14_LIMITS = os.path.join(DIR_14, 'IEEE 14 bus limits.pwb')
+
 # TX 2000
 PWB_2000 = os.path.join(CASE_DIR, 'tx_2000',
                         'ACTIVSg2000_AUG-09-2018_Ride_mod.PWB')
-=======
-# Case with min and max MW limits on all 5 generators.
-PWB_14_LIMITS = os.path.join(DIR_14, 'IEEE 14 bus limits.pwb')
->>>>>>> 22d7eca2
 
 # Define some constants related to the IEEE 14 bus case.
 N_GENS_14 = 5
@@ -2018,7 +2016,6 @@
         # One line should be open.
         self._one_open()
 
-<<<<<<< HEAD
 
 # noinspection DuplicatedCode
 class TX2000BusShuntsTapsTestCase(unittest.TestCase):
@@ -2276,7 +2273,7 @@
         correctly.
         """
         self.assertTrue(False)
-=======
+
 #
 # # noinspection DuplicatedCode
 # class GridMindHardSolveTestCase(unittest.TestCase):
@@ -2345,7 +2342,6 @@
 #         ratio = self.env.reset_successes / self.env.num_scenarios
 #         self.assertGreaterEqual(ratio, 0.9)
 #         print(f'Success ratio: {ratio:.3f}')
->>>>>>> 22d7eca2
 
 
 if __name__ == '__main__':
