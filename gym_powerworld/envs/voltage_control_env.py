--- conflicted
+++ resolved
@@ -432,15 +432,12 @@
         self.min_load_factor = min_load_factor
         self.max_load_factor = max_load_factor
 
-<<<<<<< HEAD
         # Shunt probability.
         self.shunt_closed_probability = shunt_closed_probability
 
-=======
         # Track reset successes and failures.
         self.reset_successes = 0
         self.reset_failures = 0
->>>>>>> 22d7eca2
         ################################################################
         # Rendering related stuff
         ################################################################
@@ -1555,98 +1552,6 @@
         DiscreteVoltageControlEnvBase.
     :returns: scenario_gen_mw
     """
-<<<<<<< HEAD
-    # Initialize term to be used in the loop.
-    gen_delta = 0
-
-    # Initialize the generator power levels to 0.
-    scenario_gen_mw = np.zeros((self.num_scenarios, self.num_gens))
-
-    # Helper for updating gen_delta.
-    def _update_gen_delta(idx_in, load_in):
-        nonlocal gen_delta
-        gen_delta = scenario_gen_mw[idx_in, :].sum() - load_in
-
-    # Initialize indices that we'll be shuffling.
-    gen_indices = np.arange(0, self.num_gens)
-
-    # Loop over each scenario. This may not be the most efficient,
-    # and could possible be vectorized.
-    for scenario_idx in range(self.num_scenarios):
-        # Get our total load for this scenario. Multiply by losses
-        # so the slack doesn't have to make up too much.
-        load = self.total_load_mw[scenario_idx] * (1 + LOSS)
-
-        # Compute the initial gen_delta. It will be recomputed at the
-        # inside the while loop.
-        _update_gen_delta(idx_in=scenario_idx, load_in=load)
-
-        # Randomly draw generation until we meet the load.
-        # The while loop is here in case we "under draw" generation
-        # such that generation < load.
-        i = 0
-        while (abs(gen_delta) > GEN_LOAD_DELTA_TOL) and (i < ITERATION_MAX):
-            # Draw random indices for generators. In this way, we'll
-            # start with a different generator each time.
-            self.rng.shuffle(gen_indices)
-
-            # # Ensure generation is zeroed out from the last
-            # # last iteration of the loop.
-            # scenario_gen_mw[scenario_idx, :] = 0.0
-
-            # For each generator, draw a power level between its
-            # minimum and maximum.
-            for gen_idx in gen_indices:
-                # If this generator's minimum is greater than the delta,
-                # and we have not yet drawn for this generator,
-                # move along.
-                gen_min = self.gen_init_data.iloc[gen_idx]['GenMWMin']
-                if (gen_min > -gen_delta) and \
-                        (scenario_gen_mw[scenario_idx, gen_idx] == 0.0):
-                    continue
-
-                # Update the "gen_min" in case we've already taken a
-                # pass.
-                gen_min = max(gen_min, scenario_gen_mw[scenario_idx, gen_idx])
-
-                # Clear this entry so the math is right later.
-                scenario_gen_mw[scenario_idx, gen_idx] = 0.0
-
-                # Draw generation between this generator's minimum
-                # and the minimum of the generator's maximum and
-                # load.
-                gen_mw = self.rng.uniform(
-                    gen_min,
-                    min(self.gen_init_data.iloc[gen_idx]['GenMWMax'], load))
-
-                # Place the generation in the appropriate spot.
-                if (gen_mw + scenario_gen_mw[scenario_idx, :].sum()) > load:
-                    # Generation cannot exceed load. Set this
-                    # generator power output to the remaining load
-                    # and break out of the loop. This will keep the
-                    # remaining generators at 0.
-                    scenario_gen_mw[scenario_idx, gen_idx] = \
-                        load - scenario_gen_mw[scenario_idx, :].sum()
-
-                    # Update.
-                    _update_gen_delta(idx_in=scenario_idx, load_in=load)
-                    break
-                else:
-                    # Use the randomly drawn gen_mw.
-                    scenario_gen_mw[scenario_idx, gen_idx] = gen_mw
-
-                # Compute the delta.
-                _update_gen_delta(idx_in=scenario_idx, load_in=load)
-
-            i += 1
-
-        if i >= ITERATION_MAX:
-            raise ComputeGenMaxIterationsError(
-                f'Iterations exceeded {ITERATION_MAX}')
-
-        self.log.debug(f'It took {i} iterations to create generation for '
-                       f'scenario {scenario_idx}')
-=======
     # Extract generator minimums and maximums, expand them such that
     # we have a row for each scenario. There may be a more memory
     # efficient way to do this, but I haven't run out of memory yet :)
@@ -1701,7 +1606,6 @@
         gen_shuffled[~g_l_any, :] = self.rng.uniform(
             gen_min_shuffled[~g_l_any, :], gen_max_shuffled[~g_l_any, :]
         )
->>>>>>> 22d7eca2
 
         # Re-compute the cumulative sum.
         gen_cumsum = np.cumsum(gen_shuffled, axis=1)
@@ -2045,18 +1949,20 @@
             ParamList=self.branch_key_fields + self.LTC_INIT_FIELDS,
             FilterName=self.ltc_filter
         )
-        self.num_ltc = self.ltc_init_data.shape[0]
 
         # For now, we'll only support regulators with taps from
         # -16 to 16 and a regulation range from 0.9 to 1.1.
         # TODO: Support more regulator configurations.
         if self.ltc_init_data is not None:
+            self.num_ltc = self.ltc_init_data.shape[0]
             assert (self.ltc_init_data['XFTapPos:1'] == -16.0).all()
             assert (self.ltc_init_data['XFTapPos:2'] == 16.0).all()
             assert (self.ltc_init_data['XFRegMin'] == 0.9).all()
             assert (self.ltc_init_data['XFTapMin'] == 0.9).all()
             assert (self.ltc_init_data['XFRegMax'] == 1.1).all()
             assert (self.ltc_init_data['XFTapMax'] == 1.1).all()
+        else:
+            self.num_ltc = 0
 
         ################################################################
         # Action space definition
